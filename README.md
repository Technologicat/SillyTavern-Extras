# SillyTavern - Extras

<<<<<<< HEAD
## Recent news

* July 25 2023 - Now extras require Python 3.11 to run. To migrate using conda, please remove old environment using `conda remove --name extras --all` and reinstall using the instructions below.
=======
# Recent news

* We're migrating SillyTavern - Extras to Python 3.11, some of the modules new will be incompatible with old Python 3.10 installs. Stay tuned.
>>>>>>> 0c09107d

## What is this
A set of APIs for various SillyTavern extensions.

**You need to run the latest version of SillyTavern. Grab it here: [How to install](https://docs.sillytavern.app/installation/windows/), [Git repository](https://github.com/SillyTavern/SillyTavern)**

All modules, except for Stable Diffusion, run on the CPU by default. However, they can alternatively be configured to use CUDA (with `--cuda` command line option). When running all modules simultaneously, you can expect a usage of approximately 6 GB of RAM. Loading Stable Diffusion adds an additional couple of GB to the memory usage.

Try on Colab (will give you a link to Extras API):  <a target="_blank" href="https://colab.research.google.com/github/SillyTavern/SillyTavern/blob/release/colab/GPU.ipynb">
  <img src="https://colab.research.google.com/assets/colab-badge.svg" alt="Open In Colab"/>
</a>

Colab link:
https://colab.research.google.com/github/SillyTavern/SillyTavern/blob/release/colab/GPU.ipynb

Documentation:
https://docs.sillytavern.app/

## How to run
### :exclamation: **IMPORTANT!**
 Default **requirements.txt** contains only basic packages for text processing

If you want to use the most advanced features (like Stable Diffusion, TTS), change that to **requirements-complete.txt** in commands below. See [Modules](#modules) section for more details.

If you run on Apple Silicon (M1/M2), use the **requirements-silicon.txt** file instead.

### Getting an error when installing from requirements-complete.txt?

> ERROR: Could not build wheels for hnswlib, which is required to install pyproject.toml-based projects

Installing chromadb package requires one of the following:

1. Have Visual C++ build tools installed: https://visualstudio.microsoft.com/visual-cpp-build-tools/
2. Installing hnswlib from conda: `conda install -c conda-forge hnswlib`

### Missing modules reported by SillyTavern extensions menu?

You must specify a list of module names to be run in the `--enable-modules` command (`caption` provided as an example). See [Modules](#modules) section.

### ☁️ Colab
* Open colab link
* Select desired "extra" options and start the cell
* Wait for it to finish
* Get an API URL link from colab output under the `### SillyTavern Extensions LINK ###` title
* Start SillyTavern with extensions support: set `enableExtensions` to `true` in config.conf
* Navigate to SillyTavern extensions menu and put in an API URL and tap "Connect" to load the extensions

### What about mobile/Android/Termux? 🤔

There are some folks in the community having success running Extras on their phones via Ubuntu on Termux. This project wasn't made with mobile support in mind, so this guide is provided strictly for your information only: https://rentry.org/STAI-Termux#downloading-and-running-tai-extras

#### ❗ IMPORTANT!

We will NOT provide any support for running this on Android. Direct all your questions to the creator of this guide.

### 💻 Locally
#### Option 1 - Conda (recommended) 🐍

**PREREQUISITES**
* Install Miniconda: https://docs.conda.io/en/latest/miniconda.html
* _(Important!) Read how to use Conda: https://conda.io/projects/conda/en/latest/user-guide/getting-started.html_
* Install git: https://git-scm.com/downloads

**EXECUTE THESE COMMANDS ONE BY ONE IN THE _CONDA COMMAND PROMPT_.**

**TYPE/PASTE EACH COMMAND INTO THE PROMPT, HIT ENTER AND WAIT FOR IT TO FINISH!**

* Before the first run, create an environment (let's call it `extras`):
```
conda create -n extras
```
* Now activate the newly created env
```
conda activate extras
```
* Install Python 3.11
```
conda install python=3.11
```
* Install the required system packages
```
conda install git
```
* Clone this repository
```
git clone https://github.com/SillyTavern/SillyTavern-extras
```
* Navigated to the freshly cloned repository
```
cd SillyTavern-extras
```
* Install the project requirements
```
pip install -r requirements.txt
```
* Run the Extensions API server
```
python server.py --enable-modules=caption,summarize,classify
```
* Copy the Extra's server API URL listed in the console window after it finishes loading up. On local installs, this defaults to `http://localhost:5100`.
* Open your SillyTavern config.conf file (located in the base install folder), and look for a line "`const enableExtensions`". Make sure that line has "`= true`", and not "`= false`".
* Start your SillyTavern server
* Open the Extensions panel (via the 'Stacked Blocks' icon at the top of the page), paste the API URL into the input box, and click "Connect" to connect to the Extras extension server.
* To run again, simply activate the environment and run these commands. Be sure to the additional options for server.py (see below) that your setup requires.
```
conda activate extras
python server.py
```

#### Option 2 - Vanilla 🍦
* Install Python 3.11: https://www.python.org/downloads/release/python-3114/
* Install git: https://git-scm.com/downloads
* Clone the repo:
```
git clone https://github.com/SillyTavern/SillyTavern-extras
cd SillyTavern-extras
```
* Run `python -m pip install -r requirements.txt`
* Run `python server.py --enable-modules=caption,summarize,classify`
* Get the API URL. Defaults to `http://localhost:5100` if you run locally.
* Start SillyTavern with extensions support: set `enableExtensions` to `true` in config.conf
* Navigate to SillyTavern extensions menu and put in an API URL and tap "Connect" to load the extensions

## Modules

| Name        | Description                       | Included in default requirements.txt       |
| ----------- | --------------------------------- | ------ |
| `caption`   | Image captioning                  | ✔️ Yes        |
| `summarize` | Text summarization                | ✔️ Yes    |
| `classify`  | Text sentiment classification     | ✔️ Yes      |
| `sd`        | Stable Diffusion image generation | :x: No (✔️ remote)      |
| `silero-tts`       | [Silero TTS server](https://github.com/ouoertheo/silero-api-server) | :x: No |
| `edge-tts` | [Microsoft Edge TTS client](https://github.com/rany2/edge-tts) | ✔️ Yes |
| `chromadb`  | Infinity context server           | :x: No |
| `live2d`  | Talking Head Sprites           | :x: No |

## Additional options
| Flag                     | Description                                                            |
| ------------------------ | ---------------------------------------------------------------------- |
| `--enable-modules`       | **Required option**. Provide a list of enabled modules.<br>Expects a comma-separated list of module names. See [Modules](#modules)<br>Example: `--enable-modules=caption,sd` |
| `--port`                 | Specify the port on which the application is hosted. Default: **5100** |
| `--listen`               | Host the app on the local network                                      |
| `--share`                | Share the app on CloudFlare tunnel                                     |
| `--secure`               | Adds API key authentication requirements. Highly recommended when paired with share! |
| `--cpu`                  | Run the models on the CPU instead of CUDA. Enabled by default. |
| `--mps` or `--m1`        | Run the models on Apple Silicon. Only for M1 and M2 processors. |
| `--cuda`                 | Uses CUDA (GPU+VRAM) to run modules if it is available. Otherwise, falls back to using CPU. |
| `--cuda-device`          | Specifies a CUDA device to use. Defaults to `cuda:0` (first available GPU). |
<<<<<<< HEAD
| `--live2d-gpu`           | Uses GPU for live2d (10x FPS increase in animation). |
| `--coqui-gpu`            | Uses GPU for coqui TTS (if available). |
| `--coqui-model`          | If provided, downloads and preloads a coqui TTS model. Default: none.<br>Example: `tts_models/multilingual/multi-dataset/bark` |
=======
>>>>>>> 0c09107d
| `--summarization-model`  | Load a custom summarization model.<br>Expects a HuggingFace model ID.<br>Default: [Qiliang/bart-large-cnn-samsum-ChatGPT_v3](https://huggingface.co/Qiliang/bart-large-cnn-samsum-ChatGPT_v3) |
| `--classification-model` | Load a custom sentiment classification model.<br>Expects a HuggingFace model ID.<br>Default (6 emotions): [nateraw/bert-base-uncased-emotion](https://huggingface.co/nateraw/bert-base-uncased-emotion)<br>Other solid option is (28 emotions): [joeddav/distilbert-base-uncased-go-emotions-student](https://huggingface.co/joeddav/distilbert-base-uncased-go-emotions-student)<br>For Chinese language: [touch20032003/xuyuan-trial-sentiment-bert-chinese](https://huggingface.co/touch20032003/xuyuan-trial-sentiment-bert-chinese) |
| `--captioning-model`     | Load a custom captioning model.<br>Expects a HuggingFace model ID.<br>Default: [Salesforce/blip-image-captioning-large](https://huggingface.co/Salesforce/blip-image-captioning-large) |
| `--embedding-model`      | Load a custom text embedding model.<br>Expects a HuggingFace model ID.<br>Default: [sentence-transformers/all-mpnet-base-v2](https://huggingface.co/sentence-transformers/all-mpnet-base-v2) |
| `--chroma-host`          | Specifies a host IP for a remote ChromaDB server. |
| `--chroma-port`          | Specifies an HTTP port for a remote ChromaDB server.<br>Default: `8000` |
| `--sd-model`             | Load a custom Stable Diffusion image generation model.<br>Expects a HuggingFace model ID.<br>Default: [ckpt/anything-v4.5-vae-swapped](https://huggingface.co/ckpt/anything-v4.5-vae-swapped)<br>*Must have VAE pre-baked in PyTorch format or the output will look drab!* |
| `--sd-cpu`               | Force the Stable Diffusion generation pipeline to run on the CPU.<br>**SLOW!** |
| `--sd-remote`            | Use a remote SD backend.<br>**Supported APIs: [sd-webui](https://github.com/AUTOMATIC1111/stable-diffusion-webui)**  |
| `--sd-remote-host`       | Specify the host of the remote SD backend<br>Default: **127.0.0.1** |
| `--sd-remote-port`       | Specify the port of the remote SD backend<br>Default: **7860** |
| `--sd-remote-ssl`        | Use SSL for the remote SD backend<br>Default: **False** |
| `--sd-remote-auth`       | Specify the `username:password` for the remote SD backend (if required) |

## Coqui TTS

### Running on Mac M1

#### ImportError: symbol not found

If you're getting the following error when running coqui-tts module on M1 Mac:

```
ImportError: dlopen(/Users/user/.../lib/python3.11/site-packages/MeCab/_MeCab.cpython-311-darwin.so, 0x0002): symbol not found in flat namespace '__ZN5MeCab11createModelEPKc'
```

Do the following:

1. Install homebrew: https://brew.sh/
2. Build and install the `mecab` package

```
brew install --build-from-source mecab
ARCHFLAGS='-arch arm64' pip install --no-binary :all: --compile --use-pep517 --no-cache-dir --force mecab-python3
```

## ChromaDB
ChromaDB is a blazing fast and open source database that is used for long-term memory when chatting with characters. It can be run in-memory or on a local server on your LAN.

NOTE: You should **NOT** run ChromaDB on a cloud server. There are no methods for authentication (yet), so unless you want to expose an unauthenticated ChromaDB to the world, run this on a local server in your LAN.

### In-memory setup

Run the extras server with the `chromadb` module enabled (recommended).

### Remote setup

Use this if you want to use ChromaDB with docker or host it remotely. If you don't know what that means and only want to use ChromaDB with ST on your local device, use the 'in-memory' instructions instead.

Prerequisites: Docker, Docker compose (make sure you're running in rootless mode with the systemd service enabled if on Linux).

Steps:

1. Run `git clone https://github.com/chroma-core/chroma chromadb` and `cd chromadb`
2. Run `docker-compose up -d --build` to build ChromaDB. This may take a long time depending on your system
3. Once the build process is finished, ChromaDB should be running in the background. You can check with the command `docker ps`
4. On your client machine, specify your local server ip in the `--chroma-host` argument (ex. `--chroma-host=192.168.1.10`)


If you are running ChromaDB on the same machine as SillyTavern, you will have to change the port of one of the services. To do this for ChromaDB:

1. Run `docker ps` to get the container ID and then `docker container stop <container ID>`
2. Enter the ChromaDB git repository `cd chromadb`
3. Open `docker-compose.yml` and look for the line starting with `uvicorn chromadb.app:app`
4. Change the `--port` argument to whatever port you want.
5. Look for the `ports` category and change the occurrences of `8000` to whatever port you chose in step 4.
6. Save and exit. Then run `docker-compose up --detach`
7. On your client machine, make sure to specity the `--chroma-port` argument (ex. `--chroma-port=<your-port-here>`) along with the `--chroma-host` argument.

## API Endpoints
### Get active list
`GET /api/modules`
#### **Input**
None
#### **Output**
```
{"modules":["caption", "classify", "summarize"]}
```

### Image captioning
`POST /api/caption`
#### **Input**
```
{ "image": "base64 encoded image" }
```
#### **Output**
```
{ "caption": "caption of the posted image" }
```

### Text summarization
`POST /api/summarize`
#### **Input**
```
{ "text": "text to be summarize", "params": {} }
```
#### **Output**
```
{ "summary": "summarized text" }
```
#### Optional: `params` object for control over summarization:
| Name                  | Default value                                                 |
| --------------------- | ------------------------------------------------------------- |
| `temperature`         | 1.0                                                           |
| `repetition_penalty`  | 1.0                                                           |
| `max_length`          | 500                                                           |
| `min_length`          | 200                                                           |
| `length_penalty`      | 1.5                                                           |
| `bad_words`           | ["\n", '"', "*", "[", "]", "{", "}", ":", "(", ")", "<", ">"] |

### Text sentiment classification
`POST /api/classify`
#### **Input**
```
{ "text": "text to classify sentiment of" }
```
#### **Output**
```
{
    "classification": [
        {
            "label": "joy",
            "score": 1.0
        },
        {
            "label": "anger",
            "score": 0.7
        },
        {
            "label": "love",
            "score": 0.6
        },
        {
            "label": "sadness",
            "score": 0.5
        },
        {
            "label": "fear",
            "score": 0.4
        },
        {
            "label": "surprise",
            "score": 0.3
        }
    ]
}
```
> **NOTES**
> 1. Sorted by descending score order
> 2. List of categories defined by the summarization model
> 3. Value range from 0.0 to 1.0

### Stable Diffusion image generation
`POST /api/image`
#### **Input**
```
{ "prompt": "prompt to be generated", "sampler": "DDIM", "steps": 20, "scale": 6, "model": "model_name" }
```
#### **Output**
```
{ "image": "base64 encoded image" }
```
> **NOTES**
> 1. Only the "prompt" parameter is required
> 2. Both "sampler" and "model" parameters only work when using a remote SD backend

### Get available Stable Diffusion models
`GET /api/image/models`
#### **Output**
```
{ "models": [list of all available model names] }
```

### Get available Stable Diffusion samplers
`GET /api/image/samplers`
#### **Output**
```
{ "samplers": [list of all available sampler names] }
```

### Get currently loaded Stable Diffusion model
`GET /api/image/model`
#### **Output**
```
{ "model": "name of the current loaded model" }
```

### Load a Stable Diffusion model (remote)
`POST /api/image/model`
#### **Input**
```
{ "model": "name of the model to load" }
```
#### **Output**
```
{ "previous_model": "name of the previous model", "current_model": "name of the newly loaded model" }
```

### Generate Silero TTS voice
`POST /api/tts/generate`
#### **Input**
```
{ "speaker": "speaker voice_id", "text": "text to narrate" }
```
#### **Output**
WAV audio file.

### Get Silero TTS voices
`GET /api/tts/speakers`
#### **Output**
```
[
    {
        "name": "en_0",
        "preview_url": "http://127.0.0.1:5100/api/tts/sample/en_0",
        "voice_id": "en_0"
    }
]
```

### Get Silero TTS voice sample
`GET /api/tts/sample/<voice_id>`
#### **Output**
WAV audio file.

### Add messages to chromadb
`POST /api/chromadb`
#### **Input**
```
{
    "chat_id": "chat1 - 2023-12-31",
    "messages": [
        {
            "id": "633a4bd1-8350-46b5-9ef2-f5d27acdecb7",
            "date": 1684164339877,
            "role": "user",
            "content": "Hello, AI world!",
            "meta": "this is meta"
        },
        {
            "id": "8a2ed36b-c212-4a1b-84a3-0ffbe0896506",
            "date": 1684164411759,
            "role": "assistant",
            "content": "Hello, Hooman!"
        },
    ]
}
```
#### **Output**
```
{ "count": 2 }
```

### Query chromadb
`POST /api/chromadb/query`
#### **Input**
```
{
    "chat_id": "chat1 - 2023-12-31",
    "query": "Hello",
    "n_results": 2,
}
```
#### **Output**
```
[
    {
        "id": "633a4bd1-8350-46b5-9ef2-f5d27acdecb7",
        "date": 1684164339877,
        "role": "user",
        "content": "Hello, AI world!",
        "distance": 0.31,
        "meta": "this is meta"
    },
    {
        "id": "8a2ed36b-c212-4a1b-84a3-0ffbe0896506",
        "date": 1684164411759,
        "role": "assistant",
        "content": "Hello, Hooman!",
        "distance": 0.29
    },
]
```

### Delete the messages from chromadb
`POST /api/chromadb/purge`
#### **Input**
```
{ "chat_id": "chat1 - 2023-04-12" }
```

### Get a list of Edge TTS voices
`GET /api/edge-tts/list`
#### **Output**
```
[{'Name': 'Microsoft Server Speech Text to Speech Voice (af-ZA, AdriNeural)', 'ShortName': 'af-ZA-AdriNeural', 'Gender': 'Female', 'Locale': 'af-ZA', 'SuggestedCodec': 'audio-24khz-48kbitrate-mono-mp3', 'FriendlyName': 'Microsoft Adri Online (Natural) - Afrikaans (South Africa)', 'Status': 'GA', 'VoiceTag': {'ContentCategories': ['General'], 'VoicePersonalities': ['Friendly', 'Positive']}}]
```

### Generate Edge TTS voice
`POST /api/edge-tts/generate`
#### **Input**
```
{ "text": "Text to narrate", "voice": "af-ZA-AdriNeural", "rate": 0 }
```
#### **Output**
MP3 audio file.

### Load a Coqui TTS model
`GET /api/coqui-tts/load`
#### **Input**
_model (string, required): The name of the Coqui TTS model to load.
_gpu (string, Optional): Use the GPU to load model.
_progress (string, Optional): Show progress bar in terminal.
```
{ "_model": "tts_models--en--jenny--jenny\model.pth" }
{ "_gpu": "False" }
{ "_progress": "True" }
```
#### **Output**
"Loaded"

### Get a list of Coqui TTS voices
`GET /api/coqui-tts/list`
#### **Output**
```
["tts_models--en--jenny--jenny\\model.pth", "tts_models--en--ljspeech--fast_pitch\\model_file.pth", "tts_models--en--ljspeech--glow-tts\\model_file.pth", "tts_models--en--ljspeech--neural_hmm\\model_file.pth", "tts_models--en--ljspeech--speedy-speech\\model_file.pth", "tts_models--en--ljspeech--tacotron2-DDC\\model_file.pth", "tts_models--en--ljspeech--vits\\model_file.pth", "tts_models--en--ljspeech--vits--neon\\model_file.pth.tar", "tts_models--en--multi-dataset--tortoise-v2", "tts_models--en--vctk--vits\\model_file.pth", "tts_models--et--cv--vits\\model_file.pth.tar", "tts_models--multilingual--multi-dataset--bark", "tts_models--multilingual--multi-dataset--your_tts\\model_file.pth", "tts_models--multilingual--multi-dataset--your_tts\\model_se.pth"]
```

### Get a list of the loaded Coqui model speakers
`GET /api/coqui-tts/multspeaker`
#### **Output**
```
{"0": "female-en-5", "1": "female-en-5\n", "2": "female-pt-4\n", "3": "male-en-2", "4": "male-en-2\n", "5": "male-pt-3\n"}
```

### Get a list of the loaded Coqui model lanagauges
`GET /api/coqui-tts/multlang`
#### **Output**
```
{"0": "en", "1": "fr-fr", "2": "pt-br"}
```

### Generate Coqui TTS voice
`POST /api/edge-tts/generate`
#### **Input**
```
{
  "text": "Text to narrate",
  "speaker_id": "0",
  "mspker": null,
  "language_id": null,
  "style_wav": null
}
```
#### **Output**
MP3 audio file.

### Loads a Live2D character by specifying the character's image URL.
`GET /api/live2d/load`
#### **Parameters**
loadchar (string, required): The URL of the character's image. The URL should point to a PNG image.
{ "loadchar": "http://localhost:8000/characters/Aqua.png" }
#### **Example**
'http://localhost:5100/api/live2d/load?loadchar=http://localhost:8000/characters/Aqua.png'
#### **Output**
'OK'

### Animates the live2d sprite to start talking.
`GET /api/live2d/start_talking`
#### **Example**
'http://localhost:5100/api/live2d/start_talking'
#### **Output**
"started"

### Animates the live2d sprite to stop talking.
`GET /api/live2d/stop_talking`
#### **Example**
'http://localhost:5100/api/live2d/stop_talking'
#### **Output**
"stopped"

### Outputs the animated live2d sprite.
`GET /api/live2d/result_feed`
#### **Output**
Animated transparent image<|MERGE_RESOLUTION|>--- conflicted
+++ resolved
@@ -1,14 +1,8 @@
 # SillyTavern - Extras
 
-<<<<<<< HEAD
 ## Recent news
 
 * July 25 2023 - Now extras require Python 3.11 to run. To migrate using conda, please remove old environment using `conda remove --name extras --all` and reinstall using the instructions below.
-=======
-# Recent news
-
-* We're migrating SillyTavern - Extras to Python 3.11, some of the modules new will be incompatible with old Python 3.10 installs. Stay tuned.
->>>>>>> 0c09107d
 
 ## What is this
 A set of APIs for various SillyTavern extensions.
@@ -142,6 +136,7 @@
 | `sd`        | Stable Diffusion image generation | :x: No (✔️ remote)      |
 | `silero-tts`       | [Silero TTS server](https://github.com/ouoertheo/silero-api-server) | :x: No |
 | `edge-tts` | [Microsoft Edge TTS client](https://github.com/rany2/edge-tts) | ✔️ Yes |
+| `coqui-tts` | [Coqui TTS server](https://github.com/coqui-ai/TTS) | :x: No |
 | `chromadb`  | Infinity context server           | :x: No |
 | `live2d`  | Talking Head Sprites           | :x: No |
 
@@ -157,12 +152,9 @@
 | `--mps` or `--m1`        | Run the models on Apple Silicon. Only for M1 and M2 processors. |
 | `--cuda`                 | Uses CUDA (GPU+VRAM) to run modules if it is available. Otherwise, falls back to using CPU. |
 | `--cuda-device`          | Specifies a CUDA device to use. Defaults to `cuda:0` (first available GPU). |
-<<<<<<< HEAD
 | `--live2d-gpu`           | Uses GPU for live2d (10x FPS increase in animation). |
 | `--coqui-gpu`            | Uses GPU for coqui TTS (if available). |
 | `--coqui-model`          | If provided, downloads and preloads a coqui TTS model. Default: none.<br>Example: `tts_models/multilingual/multi-dataset/bark` |
-=======
->>>>>>> 0c09107d
 | `--summarization-model`  | Load a custom summarization model.<br>Expects a HuggingFace model ID.<br>Default: [Qiliang/bart-large-cnn-samsum-ChatGPT_v3](https://huggingface.co/Qiliang/bart-large-cnn-samsum-ChatGPT_v3) |
 | `--classification-model` | Load a custom sentiment classification model.<br>Expects a HuggingFace model ID.<br>Default (6 emotions): [nateraw/bert-base-uncased-emotion](https://huggingface.co/nateraw/bert-base-uncased-emotion)<br>Other solid option is (28 emotions): [joeddav/distilbert-base-uncased-go-emotions-student](https://huggingface.co/joeddav/distilbert-base-uncased-go-emotions-student)<br>For Chinese language: [touch20032003/xuyuan-trial-sentiment-bert-chinese](https://huggingface.co/touch20032003/xuyuan-trial-sentiment-bert-chinese) |
 | `--captioning-model`     | Load a custom captioning model.<br>Expects a HuggingFace model ID.<br>Default: [Salesforce/blip-image-captioning-large](https://huggingface.co/Salesforce/blip-image-captioning-large) |
