--- conflicted
+++ resolved
@@ -2,11 +2,7 @@
 
 ## Recent news
 
-<<<<<<< HEAD
-* July 25 2023 - Now extras require Python 3.11 to run. To migrate using conda, please remove old environment using `conda remove --name extras --all` and reinstall using the instructions below.
-=======
-* We're migrating SillyTavern - Extras to Python 3.11, some of the modules new will be incompatible with old Python 3.10 installs. To migrate using conda, please remove the old environment using `conda remove --name extras --all` and reinstall using the instructions below.
->>>>>>> de009672
+* July 25 2023 - Now extras require Python 3.11 to run, some of the modules new will be incompatible with old Python 3.10 installs. To migrate using conda, please remove old environment using `conda remove --name extras --all` and reinstall using the instructions below.
 
 ## What is this
 A set of APIs for various SillyTavern extensions.
