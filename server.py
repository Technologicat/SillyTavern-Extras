--- conflicted
+++ resolved
@@ -86,14 +86,11 @@
 parser.add_argument(
     "--secure", action="store_true", help="Enforces the use of an API key"
 )
-<<<<<<< HEAD
 parser.add_argument("--live2d-gpu", action="store_true", help="Run the live2d animation on the GPU (CPU is default)")
 parser.add_argument("--coqui-gpu", action="store_false", help="Run the voice models on the GPU (CPU is default)")
 parser.add_argument("--coqui-model", help="Load a custom Coqui TTS model")
 parser.add_argument("--stt-vosk-model-path", help="Load a custom vosk speech-to-text model")
 parser.add_argument("--stt-whisper-model-path", help="Load a custom vosk speech-to-text model")
-=======
->>>>>>> 0c09107d
 sd_group = parser.add_mutually_exclusive_group()
 
 local_sd = parser.add_argument_group("sd-local")
@@ -281,18 +278,15 @@
         tts_service.update_sample_text(SILERO_SAMPLE_TEXT)
         tts_service.generate_samples()
 
-<<<<<<< HEAD
 if "coqui-tts" in modules:
     mode = "CPU" if args.coqui_gpu else "GPU"
     print("Initializing Coqui TTS client in " + mode + " mode")
     import tts_coqui as coqui
     from tts_coqui import *
     if mode == "GPU":
-        coqui.setGPU(True)    
+        coqui.setGPU(True)
     if args.coqui_model is not None:
         coqui.coqui_modeldownload(args.coqui_model)
-=======
->>>>>>> 0c09107d
 
 if "edge-tts" in modules:
     print("Initializing Edge TTS client")
@@ -635,7 +629,6 @@
         labels.append('live2d')  # Add 'live2d' to the labels list
     return jsonify({"labels": labels})
 
-<<<<<<< HEAD
 @app.route("/api/live2d/load", methods=["POST"])
 def live_load():
     file = request.files['file']
@@ -711,8 +704,6 @@
     language_id = request.args.get('language_id')
     style_wav = request.args.get('style_wav')
     return coqui.coqui_tts(text, speaker_id, mspker_id, style_wav, language_id)
-=======
->>>>>>> 0c09107d
 
 @app.route("/api/image", methods=["POST"])
 @require_module("sd")
